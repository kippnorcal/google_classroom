--- conflicted
+++ resolved
@@ -1,9 +1,5 @@
-<<<<<<< HEAD
 from contextlib import suppress
-import datetime as dt
-=======
 from datetime import datetime, timedelta
->>>>>>> e9b1e59f
 import json
 import os
 import pickle
@@ -12,11 +8,8 @@
 from google.auth.transport.requests import Request
 
 import pandas as pd
-<<<<<<< HEAD
 from pandas import json_normalize
 from sqlalchemy.exc import ProgrammingError
-=======
->>>>>>> e9b1e59f
 from sqlsorcery import MSSQL
 
 
