--- conflicted
+++ resolved
@@ -111,7 +111,6 @@
         NOTE: All request_ids must be unique, so the page number is necessary.
         """
         return ";".join([str(course_id), str(date), str(next_page_token), str(page)])
-<<<<<<< HEAD
 
     def _get_request_info(self, request_id):
         """
@@ -119,15 +118,6 @@
         Should always reverse `_generate_request_id`
         """
 
-=======
-
-    def _get_request_info(self, request_id):
-        """
-        Splits out request ID into its components.
-        Should always reverse `_generate_request_id`
-        """
-
->>>>>>> d1608677
         course_id, date, next_page_token, page = request_id.split(";")
         return course_id, date, next_page_token, page
 
@@ -166,11 +156,7 @@
         if self.config.DEBUGFILE:
             self._delete_local_file()
 
-<<<<<<< HEAD
         batch_data = []
-=======
-        all_data = None
->>>>>>> d1608677
         quota_exceeded = False
         remaining_requests = []
 
@@ -251,46 +237,15 @@
                     self._write_json_to_file(batch_data)
                 df = self._process_and_filter_records(batch_data)
                 self._write_to_db(df)
-<<<<<<< HEAD
                 batch_data = []
 
             # Pause if quota exceeded. 20s because the quota is a sliding time window.
-=======
-                nonlocal all_data
-                all_data = df if all_data is None else all_data.append(df)
-
-        request_combinations = list(itertools.product(course_ids, dates))
-        # Reverses because the items are taken in order from the back by popping.
-        request_combinations.reverse()
-        for (course_id, date) in request_combinations:
-            request_tuple = self._generate_request_tuple(course_id, date, None, 0)
-            remaining_requests.append(request_tuple)
-
-        while len(remaining_requests) > 0:
-            log = f"{self.classname()}: {len(remaining_requests)} requests remaining."
-            if len(remaining_requests) == 1:
-                _, _, _, page = self._get_request_info(remaining_requests[0][1])
-                log += f" On page {page}."
-            logging.info(log)
-            batch = self.service.new_batch_http_request(callback=callback)
-            current_batch = 0
-            while len(remaining_requests) > 0 and current_batch < self.batch_size:
-                current_batch += 1
-                (request, request_id) = remaining_requests.pop()
-                batch.add(request, request_id=request_id)
-            self.execute_batch_with_retry(batch)
->>>>>>> d1608677
             if quota_exceeded:
                 quota_exceeded = False
                 logging.info(
                     f"{self.classname()}: Quota exceeded. Pausing for 20 seconds..."
                 )
                 time.sleep(20)
-<<<<<<< HEAD
-=======
-
-        return all_data
->>>>>>> d1608677
 
 
 class OrgUnits(EndPoint):
